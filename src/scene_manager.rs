use ggez::event::{self, EventLoop};
use ggez::graphics::Color;
use ggez::*;
use std::collections::VecDeque;

/// A SceneManager instance. When using a game with multiple scenes, the scene_handler replaces you usual game manager.
/// SceneManager implements EventHandler as a usual gamestate would and can thus interact with ggez without problems.
pub struct SceneManager {
    /// The stack of scenes managed by this struct. Scenes are added to and popped from the back and draw front to back. Only the last element runs [Scene::update].
    scene_stack: VecDeque<Box<dyn Scene>>,
    /// The stack of scenes managed by this struct that are only decorative, being displayed on top of all other elements.
    /// Scenes are added to and popped from the back and draw front to back. All elements run [Scene::update].
    /// Can only add and remove from decorator stack
    decorator_stack: VecDeque<Box<dyn Scene>>,
}

impl SceneManager {
    /// Creates a new SceneManger with the specified initial Scene. This SceneManager can then be run as any EventHandler by ggez::event::run.
    pub fn new<T: Scene + 'static>(initial_scene: T) -> Self {
        let mut sm = SceneManager {
            scene_stack: VecDeque::new(),
            decorator_stack: VecDeque::new(),
        };
        sm.scene_stack.push_back(Box::new(initial_scene));
        sm
    }

    /// All-in-one-method to create a new SceneManger with the specified initial scene and immediately run it.
    /// If using SceneManager, calling this method should be the last line of your main function.
    /// The running of the game will end as soon as the scene stack is emptied.
    pub fn new_and_run<T: Scene + 'static>(
        event_loop: EventLoop<()>,
        ctx: Context,
        initial_scene: T,
    ) -> ! {
        let sm = SceneManager::new(initial_scene);
        event::run(ctx, event_loop, sm)
    }
}

impl event::EventHandler<GameError> for SceneManager {
    fn update(&mut self, ctx: &mut Context) -> Result<(), GameError> {
<<<<<<< HEAD
        // run decorators
        for scene in self.decorator_stack.iter_mut(){
            scene.update(ctx)?;
        }
        // retain only decorators that are still decorating
        self.decorator_stack.retain(|scene_box| scene_box.decorates());

        // Get current top scene of the stack
=======
>>>>>>> b9018e5f

        // One possible scene switch

        let mut switch = SceneSwitch::None;

        // iterate over all elements until finding one that is not a decorator

        for scene in self.scene_stack.iter_mut().rev() {
            switch = match scene.update(ctx)? {
                // dont overwrite switches with none
                SceneSwitch::None => switch,
                // overwrite 
                other => other,
            };
            if !scene.decorates() {
                break;
            }
        }

        // Clear decorators if a removal is happening

        if matches!(switch, SceneSwitch::Pop(amount) if amount > 0)
            || matches!(switch, SceneSwitch::Multi(amount,_ ) if amount > 0)
        {
            while self.scene_stack.back().map(|scene| scene.decorates() ).unwrap_or(false) {
                self.scene_stack.pop_back();
            }
        }

        // Resolve scene switch

        match switch {
            SceneSwitch::None => {}
            SceneSwitch::Pop(n) => {
                for _ in 0..n {
                    self.scene_stack.pop_back();
                }
<<<<<<< HEAD
                SceneSwitch::Replace(n, scene_box) => {
                    for _ in 0..n {
                        self.scene_stack.pop_back();
                    }
                    if (*scene_box).decorates() {
                        self.decorator_stack.push_back(scene_box.into());
                    } else {
                        self.scene_stack.push_back(scene_box.into());
                    }
                }
                SceneSwitch::Push(scene_box) => {
                    if (*scene_box).decorates() {
                        self.decorator_stack.push_back(scene_box.into());
                    } else {
                        self.scene_stack.push_back(scene_box.into());
                    }
=======
            }
            SceneSwitch::Multi(n, scene_vec) => {
                for _ in 0..n {
                    self.scene_stack.pop_back();
                }
                for scene_box in scene_vec {
                    self.scene_stack.push_back(scene_box.into());
>>>>>>> b9018e5f
                }
            }
            SceneSwitch::Push(scene_box) => {
                self.scene_stack.push_back(scene_box.into());
            }
        }

        // Get current top scene of the stack

        // The game ends as soon as the stack is emptied

        if self.scene_stack.is_empty() {
            ctx.request_quit();
        }

        Ok(())
    }

    fn draw(&mut self, ctx: &mut Context) -> Result<(), GameError> {
        // Clear the background (scenes should in general not clear the background, as they may be on top of other scenes)
        let canvas = graphics::Canvas::from_frame(ctx, Color::from_rgb(0, 0, 0));
        canvas.finish(ctx)?;

        // iterate over all elements, only the last (=top) element may listen to the mouse position for hover-related visual changes
<<<<<<< HEAD
        let mut it = self
            .scene_stack
            .iter_mut()
            .chain(self.decorator_stack.iter_mut())
            .peekable();

=======
        let mut it = self.scene_stack.iter_mut().peekable();
>>>>>>> b9018e5f
        while let Some(scenebox) = it.next() {
            scenebox.draw(ctx, it.peek().is_none())?;
        }

        Ok(())
    }
}

/// A SceneSwitch. An element of this type is returned from every scene every frame to check if the scene wants to switch to another scene.
pub enum SceneSwitch {
    /// No scene switch. The current scene stays the top scene and continues running. This should be the default return value of [Scene::update]
    None,
    /// Removes the specified number of scenes from the top of the scene stack (especially the current scene, ending it).
    Pop(u32),
    /// Pushes a new Scene on top of the scene stack, thus temporarily halting running of the current scene. Current scene will resume as soon as this scene above is popped of the stack.
    Push(Box<dyn Scene>),
    /// Pops a specified numer of scenes (as with [SceneSwitch::Pop]) of the stack and pushes a new one in the same action.
    Multi(u32, Vec<Box<dyn Scene>>),
}

impl SceneSwitch {
    /// Creates an instance of [SceneSwitch::None].
    pub fn none() -> Self {
        Self::None
    }

    /// Creates an instance of [SceneSwitch::Push], handling the boxing for you.
    pub fn push(scene: impl Scene + 'static) -> Self {
        Self::Push(Box::new(scene))
    }

    /// Creates an instance of [SceneSwitch::Pop].
    pub fn pop(pop_amount: u32) -> Self {
        Self::Pop(pop_amount)
    }

<<<<<<< HEAD
    /// Creates an instance of [SceneSwitch::Replace], handling the boxing for you.
    pub fn replace(scene: impl Scene + 'static, pop_amount: u32) -> Self {
        Self::Replace(pop_amount, Box::new(scene))
=======
    /// Creates an instance of [SceneSwitch::Replace] with a single scene, handling the boxing for you.
    pub fn replace(scene: impl Scene + 'static, pop_amount: u32) -> Self {
        Self::Multi(pop_amount, vec![Box::new(scene)])
    }

    /// Creates an instance of [SceneSwitch::Replace] with multiple scenes, handling the boxing for you.
    pub fn multi_replace(pop_amount: u32, scenes: Vec<Box<dyn Scene + 'static>>) -> Self {
        Self::Multi(pop_amount, scenes)
>>>>>>> b9018e5f
    }
}

/// A scene in your game. This is basically a version of the EventHandler usually used with ggez that also returns a possible scene switch in its update function.
pub trait Scene {
    /// A function that fulfils the same purpose as [ggez::event::EventHandler::update] but also returns if the scene is to be switched.
    fn update(&mut self, ctx: &mut Context) -> Result<SceneSwitch, GameError>;

    /// A function that fulfils the same purposes of [ggez::event::EventHandler::draw], but can take an additional parameter that manages wether or not the scene reacts to the mouse (as in, tooltips show and visuals may show on hover).
    /// In general, you should NOT clear the background when drawing your scene, as it may be on top of other scenes that also need to be drawn.
    /// If you want those scenes to remain hidden, clear the background.
    fn draw(&mut self, ctx: &mut Context, mouse_listen: bool) -> Result<(), GameError>;

<<<<<<< HEAD
    /// Returning 'true' marks this scene as a decorating scene.
    /// Decorating scenes are kept in a different stack, always all run their update methods but returned scene_switches are ignored.
    /// Decorates are retained in their stack until decorates returns false.
    /// Later returning true on a scene that was not marked as decorator on initialization (and was as such sorted into the normal scene stack) does not have any effect.
=======
    /// Returns wether this scene is currently a decorator scene.
    /// A decorator scene causes the scene(s) below it to also execute their update methods every frame, making it transparent to user interaction.
    /// When a scene below a decorator pushes any scene action except None, the decorator is removed.
>>>>>>> b9018e5f
    fn decorates(&self) -> bool {
        false
    }
}<|MERGE_RESOLUTION|>--- conflicted
+++ resolved
@@ -40,7 +40,6 @@
 
 impl event::EventHandler<GameError> for SceneManager {
     fn update(&mut self, ctx: &mut Context) -> Result<(), GameError> {
-<<<<<<< HEAD
         // run decorators
         for scene in self.decorator_stack.iter_mut(){
             scene.update(ctx)?;
@@ -49,26 +48,6 @@
         self.decorator_stack.retain(|scene_box| scene_box.decorates());
 
         // Get current top scene of the stack
-=======
->>>>>>> b9018e5f
-
-        // One possible scene switch
-
-        let mut switch = SceneSwitch::None;
-
-        // iterate over all elements until finding one that is not a decorator
-
-        for scene in self.scene_stack.iter_mut().rev() {
-            switch = match scene.update(ctx)? {
-                // dont overwrite switches with none
-                SceneSwitch::None => switch,
-                // overwrite 
-                other => other,
-            };
-            if !scene.decorates() {
-                break;
-            }
-        }
 
         // Clear decorators if a removal is happening
 
@@ -82,13 +61,13 @@
 
         // Resolve scene switch
 
-        match switch {
-            SceneSwitch::None => {}
-            SceneSwitch::Pop(n) => {
-                for _ in 0..n {
-                    self.scene_stack.pop_back();
+            match switch {
+                SceneSwitch::None => {}
+                SceneSwitch::Pop(n) => {
+                    for _ in 0..n {
+                        self.scene_stack.pop_back();
+                    }
                 }
-<<<<<<< HEAD
                 SceneSwitch::Replace(n, scene_box) => {
                     for _ in 0..n {
                         self.scene_stack.pop_back();
@@ -105,19 +84,7 @@
                     } else {
                         self.scene_stack.push_back(scene_box.into());
                     }
-=======
-            }
-            SceneSwitch::Multi(n, scene_vec) => {
-                for _ in 0..n {
-                    self.scene_stack.pop_back();
                 }
-                for scene_box in scene_vec {
-                    self.scene_stack.push_back(scene_box.into());
->>>>>>> b9018e5f
-                }
-            }
-            SceneSwitch::Push(scene_box) => {
-                self.scene_stack.push_back(scene_box.into());
             }
         }
 
@@ -135,19 +102,16 @@
     fn draw(&mut self, ctx: &mut Context) -> Result<(), GameError> {
         // Clear the background (scenes should in general not clear the background, as they may be on top of other scenes)
         let canvas = graphics::Canvas::from_frame(ctx, Color::from_rgb(0, 0, 0));
+        let canvas = graphics::Canvas::from_frame(ctx, Color::from_rgb(0, 0, 0));
         canvas.finish(ctx)?;
 
         // iterate over all elements, only the last (=top) element may listen to the mouse position for hover-related visual changes
-<<<<<<< HEAD
         let mut it = self
             .scene_stack
             .iter_mut()
             .chain(self.decorator_stack.iter_mut())
             .peekable();
 
-=======
-        let mut it = self.scene_stack.iter_mut().peekable();
->>>>>>> b9018e5f
         while let Some(scenebox) = it.next() {
             scenebox.draw(ctx, it.peek().is_none())?;
         }
@@ -171,33 +135,25 @@
 impl SceneSwitch {
     /// Creates an instance of [SceneSwitch::None].
     pub fn none() -> Self {
+    pub fn none() -> Self {
         Self::None
     }
 
     /// Creates an instance of [SceneSwitch::Push], handling the boxing for you.
+    pub fn push(scene: impl Scene + 'static) -> Self {
     pub fn push(scene: impl Scene + 'static) -> Self {
         Self::Push(Box::new(scene))
     }
 
     /// Creates an instance of [SceneSwitch::Pop].
     pub fn pop(pop_amount: u32) -> Self {
+    pub fn pop(pop_amount: u32) -> Self {
         Self::Pop(pop_amount)
     }
 
-<<<<<<< HEAD
     /// Creates an instance of [SceneSwitch::Replace], handling the boxing for you.
     pub fn replace(scene: impl Scene + 'static, pop_amount: u32) -> Self {
         Self::Replace(pop_amount, Box::new(scene))
-=======
-    /// Creates an instance of [SceneSwitch::Replace] with a single scene, handling the boxing for you.
-    pub fn replace(scene: impl Scene + 'static, pop_amount: u32) -> Self {
-        Self::Multi(pop_amount, vec![Box::new(scene)])
-    }
-
-    /// Creates an instance of [SceneSwitch::Replace] with multiple scenes, handling the boxing for you.
-    pub fn multi_replace(pop_amount: u32, scenes: Vec<Box<dyn Scene + 'static>>) -> Self {
-        Self::Multi(pop_amount, scenes)
->>>>>>> b9018e5f
     }
 }
 
@@ -211,16 +167,10 @@
     /// If you want those scenes to remain hidden, clear the background.
     fn draw(&mut self, ctx: &mut Context, mouse_listen: bool) -> Result<(), GameError>;
 
-<<<<<<< HEAD
     /// Returning 'true' marks this scene as a decorating scene.
     /// Decorating scenes are kept in a different stack, always all run their update methods but returned scene_switches are ignored.
     /// Decorates are retained in their stack until decorates returns false.
     /// Later returning true on a scene that was not marked as decorator on initialization (and was as such sorted into the normal scene stack) does not have any effect.
-=======
-    /// Returns wether this scene is currently a decorator scene.
-    /// A decorator scene causes the scene(s) below it to also execute their update methods every frame, making it transparent to user interaction.
-    /// When a scene below a decorator pushes any scene action except None, the decorator is removed.
->>>>>>> b9018e5f
     fn decorates(&self) -> bool {
         false
     }
